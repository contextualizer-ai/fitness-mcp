<<<<<<< HEAD
.PHONY: test-coverage clean install dev format lint all server build upload-test upload release deptry mypy test-fitness-protocol test-gene-analysis test-integration test-version test-gene-fitness test-biological-analysis demo-claude-code test-claude-mcp

# Default target - ordered workflow: format -> lint -> typecheck -> deps -> tests -> jsonrpc -> build
all: clean install dev format lint mypy deptry test-coverage test-fitness-protocol test-gene-analysis test-integration test-version build
=======
.PHONY: test-coverage clean install dev format lint all server build upload-test upload release deptry mypy test-fitness-protocol test-gene-analysis test-integration test-version test-gene-fitness test-claude-mcp

# Default target
all: clean install dev test-coverage format lint mypy deptry build test-fitness-protocol test-gene-analysis test-integration test-version
>>>>>>> a8abaef8

# Install everything for development
dev:
	uv sync --dev

# Install production only
install:
	uv sync

# Run tests with coverage
test-coverage:
	uv run pytest --cov=src/fitness_mcp --cov-report=html --cov-report=term tests/

# Clean up build artifacts
clean:
	rm -rf build/
	rm -rf dist/
	rm -rf *.egg-info
	rm -rf htmlcov/
	rm -f .coverage
	find . -type d -name __pycache__ -exec rm -rf {} +
	find . -type f -name "*.pyc" -delete
	rm -rf src/*.egg-info
	rm -rf logs/

# Run server mode
server:
	uv run fitness-mcp

# Format code with ruff
format:
	uv run ruff format src/ tests/

# Lint code with ruff
lint:
	uv run ruff check --fix src/ tests/

# Check for unused dependencies
deptry:
	uvx deptry .

# Type checking
mypy:
	uv run mypy src/

# Build package with uv
build:
	uv build

# Upload to TestPyPI (using token-based auth - set UV_PUBLISH_TOKEN environment variable first)
upload-test:
	uv publish --publish-url https://test.pypi.org/legacy/

# Upload to PyPI (using token-based auth - set UV_PUBLISH_TOKEN environment variable first)  
upload:
	uv publish

# Complete release workflow
release: clean install test-coverage build

# Integration Testing
test-integration:
	@echo "🧬 Testing fitness MCP integration..."
	uv run pytest tests/test_api.py -v

# Gene Fitness Analysis Testing
test-gene-fitness:
	@echo "🔬 Testing gene fitness analysis..."
	uv run pytest tests/test_main.py::test_gene_fitness_analysis -v -s

# Biological Analysis Testing
test-biological-analysis:
	@echo "🧪 Testing biological insights..."
	uv run pytest tests/test_main.py::test_essential_genes -v -s
	uv run pytest tests/test_main.py::test_growth_inhibitors -v -s

# Demo biological functionality  
demo-biological:
	@echo "🚀 FITNESS-MCP BIOLOGICAL ANALYSIS DEMO"
	@echo "======================================="
	@echo "Finding essential genes in pH conditions..."
	@uv run python -c "from fitness_mcp.main import find_essential_genes; import json; print(json.dumps(find_essential_genes('pH', 0.5, 3), indent=2))" | head -20
	@echo ""
	@echo "Finding growth inhibitor genes in carbon conditions..."
	@uv run python -c "from fitness_mcp.main import find_growth_inhibitor_genes; import json; print(json.dumps(find_growth_inhibitor_genes('carbon', -0.5, 3), indent=2))" | head -20
	@echo ""
	@echo "✅ Fitness-MCP provides structured biological insights for gene function analysis!"

# MCP Server testing
test-fitness-protocol:
	@echo "Testing fitness MCP protocol handshake..."
	@if command -v timeout >/dev/null 2>&1; then \
		TIMEOUT_CMD="timeout"; \
	elif command -v gtimeout >/dev/null 2>&1; then \
		TIMEOUT_CMD="gtimeout"; \
	else \
		echo "Warning: timeout command not found, skipping timeout"; \
		TIMEOUT_CMD=""; \
	fi; \
	(echo '{"jsonrpc": "2.0", "method": "initialize", "params": {"protocolVersion": "2025-03-26", "capabilities": {"tools": {}}, "clientInfo": {"name": "test-client", "version": "1.0.0"}}, "id": 1}'; \
	 sleep 0.1; \
	 echo '{"jsonrpc": "2.0", "method": "notifications/initialized", "params": {}}'; \
	 sleep 0.1; \
	 echo '{"jsonrpc": "2.0", "method": "tools/call", "params": {"name": "get_gene_info", "arguments": {"gene_id": "Atu3150"}}, "id": 2}') | \
	if [ -n "$$TIMEOUT_CMD" ]; then $$TIMEOUT_CMD 5 uv run fitness-mcp; else uv run fitness-mcp & PID=$$!; sleep 5; kill $$PID 2>/dev/null || true; fi

test-gene-analysis:
<<<<<<< HEAD
	@echo "Testing fitness MCP with gene analysis capabilities..."
=======
	@echo "Testing gene fitness analysis via MCP..."
>>>>>>> a8abaef8
	@if command -v timeout >/dev/null 2>&1; then \
		TIMEOUT_CMD="timeout"; \
	elif command -v gtimeout >/dev/null 2>&1; then \
		TIMEOUT_CMD="gtimeout"; \
	else \
		echo "Warning: timeout command not found, skipping timeout"; \
		TIMEOUT_CMD=""; \
	fi; \
	(echo '{"jsonrpc": "2.0", "method": "initialize", "params": {"protocolVersion": "2025-03-26", "capabilities": {"tools": {}}, "clientInfo": {"name": "test-client", "version": "1.0.0"}}, "id": 1}'; \
	 sleep 0.1; \
	 echo '{"jsonrpc": "2.0", "method": "notifications/initialized", "params": {}}'; \
	 sleep 0.1; \
	 echo '{"jsonrpc": "2.0", "method": "tools/call", "params": {"name": "search_genes", "arguments": {"query": "ribosome", "limit": 2}}, "id": 3}'; \
	 sleep 0.1; \
	 echo '{"jsonrpc": "2.0", "method": "tools/call", "params": {"name": "find_essential_genes", "arguments": {"condition_filter": "pH", "min_fitness_threshold": 1.0, "limit": 1}}, "id": 4}') | \
	if [ -n "$$TIMEOUT_CMD" ]; then $$TIMEOUT_CMD 10 uv run fitness-mcp; else uv run fitness-mcp & PID=$$!; sleep 10; kill $$PID 2>/dev/null || true; fi

# Test version flag
test-version:
	@echo "🔢 Testing package installation..."
	@echo "Package version:"
	@uv run python -c "import fitness_mcp; print('fitness_mcp package loaded successfully')"

# Data validation tests
test-data:
	@echo "📊 Testing fitness data loading..."
	@uv run python -c "from fitness_mcp.main import fitness_loader; fitness_loader.load_data(); print(f'Loaded {len(fitness_loader.genes)} genes across {len(fitness_loader.conditions)} conditions')"

# Performance testing with full dataset
test-performance:
	@echo "⚡ Testing performance with full dataset..."
	@time uv run python -c "from fitness_mcp.main import fitness_loader, search_genes; fitness_loader.load_data(); print('Data loaded'); results = search_genes('ribosome', 10); print(f'Found {len(results)} genes')"

# Directory creation targets (not .PHONY since they create directories)
logs:
	@echo "Creating logs directory..."
	@mkdir -p $@

prompts:
	@echo "Creating prompts directory..."
	@mkdir -p $@

# Test with Claude CLI using local MCP config
test-claude-mcp:
	@echo "🧬 Testing fitness-mcp with Claude CLI..."
	claude \
		--debug \
		--verbose \
		--mcp-config .mcp.json \
		--dangerously-skip-permissions \
		--print "Test the fitness-mcp by listing available tools and then search for genes containing 'ribosome' and return the top 3 results" \
		2>&1 | tee logs/claude-mcp-test.log

# Analyze specific gene function using fitness data (Atu3150 lactose transporter example)
demo-atu3150-function: prompts/fitness-demo-prompt.txt ## Analyze what Atu3150 does using fitness data
	@echo "🧬 Analyzing Atu3150 gene function using fitness data..."
	@echo "This demo shows how fitness analysis reveals Atu3150 is a lactose transporter"
	claude \
		--debug \
		--verbose \
		--mcp-config .mcp.json \
		--dangerously-skip-permissions \
		--print "$(shell cat prompts/fitness-demo-prompt.txt)" \
		2>&1 | tee logs/atu3150-function-analysis.log
	@echo "✅ Check logs/atu3150-function-analysis.log for biological insights"


# Show all available Claude Code demos
demo-help: ## Show all available Claude Code demo options
	@echo "🧬 FITNESS-MCP CLAUDE CODE DEMO"
	@echo "==============================="
	@echo ""
	@echo "📊 Available demo target:"
	@echo "  make demo-atu3150-function   - Analyze Atu3150 gene function using fitness data"
	@echo ""
	@echo "🎯 Demo creates a log file in logs/ with results for analysis"
	@echo "💡 Shows how to infer gene function from fitness patterns!"


# FITNESS MCP - Claude Desktop config:
#   Add to ~/Library/Application Support/Claude/claude_desktop_config.json:
#   {
#     "mcpServers": {
#       "fitness-mcp": {
#         "command": "uvx",
#         "args": ["fitness-mcp"]
#       }
#     }
#   }
#
# Claude Code MCP setup:
#   claude mcp add -s project fitness-mcp uvx fitness-mcp
#
# Goose setup:
#   goose session --with-extension "uvx fitness-mcp"<|MERGE_RESOLUTION|>--- conflicted
+++ resolved
@@ -1,14 +1,7 @@
-<<<<<<< HEAD
-.PHONY: test-coverage clean install dev format lint all server build upload-test upload release deptry mypy test-fitness-protocol test-gene-analysis test-integration test-version test-gene-fitness test-biological-analysis demo-claude-code test-claude-mcp
-
-# Default target - ordered workflow: format -> lint -> typecheck -> deps -> tests -> jsonrpc -> build
-all: clean install dev format lint mypy deptry test-coverage test-fitness-protocol test-gene-analysis test-integration test-version build
-=======
 .PHONY: test-coverage clean install dev format lint all server build upload-test upload release deptry mypy test-fitness-protocol test-gene-analysis test-integration test-version test-gene-fitness test-claude-mcp
 
 # Default target
 all: clean install dev test-coverage format lint mypy deptry build test-fitness-protocol test-gene-analysis test-integration test-version
->>>>>>> a8abaef8
 
 # Install everything for development
 dev:
@@ -116,11 +109,7 @@
 	if [ -n "$$TIMEOUT_CMD" ]; then $$TIMEOUT_CMD 5 uv run fitness-mcp; else uv run fitness-mcp & PID=$$!; sleep 5; kill $$PID 2>/dev/null || true; fi
 
 test-gene-analysis:
-<<<<<<< HEAD
-	@echo "Testing fitness MCP with gene analysis capabilities..."
-=======
 	@echo "Testing gene fitness analysis via MCP..."
->>>>>>> a8abaef8
 	@if command -v timeout >/dev/null 2>&1; then \
 		TIMEOUT_CMD="timeout"; \
 	elif command -v gtimeout >/dev/null 2>&1; then \
