--- conflicted
+++ resolved
@@ -24,80 +24,7 @@
 
 
 class TestMCPToolFunctions:
-<<<<<<< HEAD
     """Test cases for MCP tool functions using real data."""
-=======
-    """Test cases for MCP tool functions."""
-
-    def setup_method(self):
-        """Set up test fixtures before each test method."""
-        # Mock data for fitness loader
-        self.mock_fitness_data = {
-            "Atu0001": {
-                "locusId": "Atu0001",
-                "sysName": "gene1",
-                "description": "Test gene 1",
-                "fitness_values": [0.8, -0.6, 0.2],
-            },
-            "gene1": {  # Same gene indexed by sysName
-                "locusId": "Atu0001",
-                "sysName": "gene1",
-                "description": "Test gene 1",
-                "fitness_values": [0.8, -0.6, 0.2],
-            },
-            "Atu0002": {
-                "locusId": "Atu0002",
-                "sysName": "gene2",
-                "description": "Test gene 2",
-                "fitness_values": [-1.2, 0.9, None],
-            },
-        }
-
-        self.mock_conditions = ["cond1", "cond2", "cond3"]
-        self.mock_condition_details = {
-            "cond1": {
-                "short_desc": "Condition 1",
-                "long_desc": "Long description 1",
-                "media": "LB",
-                "temperature": "30",
-                "pH": "7.0",
-                "aerobic": "True",
-                "condition_1": "glucose",
-                "concentration_1": "10",
-                "units_1": "mM",
-                "exp_group": "carbon",
-            }
-        }
-
-        # Mock data for module loader
-        self.mock_gene_to_modules = {
-            "Atu0001": [
-                {
-                    "locus_tag": "Atu0001",
-                    "module_id": 1,
-                    "gene_weight": 0.8,
-                    "product": "Product 1",
-                    "module_name": "Module 1",
-                    "module_category": "Category1",
-                }
-            ]
-        }
-
-        self.mock_module_to_genes = {
-            1: [
-                {
-                    "locus_tag": "Atu0001",
-                    "module_id": 1,
-                    "gene_weight": 0.8,
-                    "product": "Product 1",
-                }
-            ]
-        }
-
-        self.mock_module_meta = {
-            1: {"module_id": 1, "name": "Module 1", "category": "Category1", "count": 1}
-        }
->>>>>>> a8abaef8
 
     def test_get_gene_info_success(self):
         """Test get_gene_info with existing gene."""
@@ -259,7 +186,6 @@
 
     def test_analyze_gene_fitness(self):
         """Test analyze_gene_fitness function."""
-<<<<<<< HEAD
         fitness_loader.load_data()
 
         # Test with a known gene if available
@@ -273,7 +199,7 @@
 
                 analysis = result["analysis"]
                 assert "conditions_where_gene_inhibits_growth" in analysis
-                assert "conditions_where_gene_benefits_growth" in analysis
+                assert "conditions_where_gene_is_essential" in analysis
                 assert "neutral_conditions" in analysis
                 assert "summary" in analysis
 
@@ -281,64 +207,14 @@
                 summary = analysis["summary"]
                 assert "total_conditions_tested" in summary
                 assert "inhibitory_count" in summary
-                assert "beneficial_count" in summary
+                assert "essential_count" in summary
                 assert "neutral_count" in summary
-=======
-        mock_fitness_data = {
-            "gene": {
-                "locusId": "Atu0001",
-                "sysName": "gene1",
-                "description": "Test gene 1",
-            },
-            "fitness_data": [
-                {"condition": "cond1", "fitness": 0.8},
-                {"condition": "cond2", "fitness": -0.8},
-                {"condition": "cond3", "fitness": 0.1},
-            ],
-        }
-
-        with patch.object(fitness_loader, "get_gene_fitness") as mock_get:
-            mock_get.return_value = mock_fitness_data
-
-            result = analyze_gene_fitness("Atu0001", min_fitness=-1.0, max_fitness=1.0)
-
-            assert "gene" in result
-            assert "analysis" in result
-            analysis = result["analysis"]
-            assert "conditions_where_gene_inhibits_growth" in analysis
-            assert "conditions_where_gene_is_essential" in analysis
-            assert "neutral_conditions" in analysis
-            assert "summary" in analysis
->>>>>>> a8abaef8
 
     def test_analyze_gene_fitness_error(self):
         """Test analyze_gene_fitness with error."""
         result = analyze_gene_fitness("nonexistent_gene_123")
 
         assert "error" in result
-
-    def test_analyze_gene_fitness_with_filters(self):
-        """Test analyze_gene_fitness with min/max fitness filters."""
-        fitness_loader.load_data()
-
-        # Test with a known gene if available
-        if fitness_loader.genes:
-            gene_id = list(fitness_loader.genes.keys())[0]
-            result = analyze_gene_fitness(gene_id, min_fitness=0.0, max_fitness=1.0)
-
-            if "error" not in result:
-                analysis = result["analysis"]
-
-                # All conditions should have fitness in range [0.0, 1.0]
-                all_conditions = (
-                    analysis["conditions_where_gene_inhibits_growth"]
-                    + analysis["conditions_where_gene_benefits_growth"]
-                    + analysis["neutral_conditions"]
-                )
-
-                for condition in all_conditions:
-                    fitness_val = condition["fitness"]
-                    assert 0.0 <= fitness_val <= 1.0
 
     def test_get_gene_modules_success(self):
         """Test get_gene_modules with existing gene."""
@@ -408,77 +284,6 @@
 
 
 class TestComplexAnalysisFunctions:
-<<<<<<< HEAD
-    """Test cases for complex analysis functions with realistic scenarios."""
-
-    def test_find_essential_genes_with_filter(self):
-        """Test find_essential_genes with condition filter."""
-        fitness_loader.load_data()
-
-        result = find_essential_genes(
-            condition_filter="pH", min_fitness_threshold=0.5, limit=3
-        )
-
-        assert isinstance(result, list)
-        # Could be empty if no essential genes found for pH conditions
-        if result:
-            for gene_entry in result:
-                assert "essential_in_conditions" in gene_entry
-                # Check that conditions contain pH filter
-                for condition in gene_entry["essential_in_conditions"]:
-                    condition_name = condition["condition"]
-                    assert "pH" in condition_name or "ph" in condition_name.lower()
-
-    def test_find_growth_inhibitor_genes_with_filter(self):
-        """Test find_growth_inhibitor_genes with condition filter."""
-        fitness_loader.load_data()
-
-        result = find_growth_inhibitor_genes(
-            condition_filter="stress", max_fitness_threshold=-0.5, limit=3
-        )
-
-        assert isinstance(result, list)
-        # Could be empty if no inhibitor genes found for stress conditions
-        if result:
-            for gene_entry in result:
-                assert "inhibits_growth_in_conditions" in gene_entry
-                # Check that conditions contain stress filter
-                for condition in gene_entry["inhibits_growth_in_conditions"]:
-                    condition_name = condition["condition"]
-                    assert "stress" in condition_name.lower()
-
-    def test_gene_fitness_categorization(self):
-        """Test that fitness values are correctly categorized."""
-        fitness_loader.load_data()
-
-        # Test with a gene that has diverse fitness values
-        if fitness_loader.genes:
-            gene_id = list(fitness_loader.genes.keys())[0]
-            result = analyze_gene_fitness(gene_id)
-
-            if "error" not in result:
-                analysis = result["analysis"]
-
-                # Check that categorization logic is working
-                inhibitory = analysis["conditions_where_gene_inhibits_growth"]
-                beneficial = analysis["conditions_where_gene_benefits_growth"]
-                neutral = analysis["neutral_conditions"]
-
-                # All should be lists
-                assert isinstance(inhibitory, list)
-                assert isinstance(beneficial, list)
-                assert isinstance(neutral, list)
-
-                # Check fitness value ranges if conditions exist
-                for condition in inhibitory:
-                    assert condition["fitness"] < -0.5
-
-                for condition in beneficial:
-                    assert condition["fitness"] > 0.5
-
-                for condition in neutral:
-                    assert -0.5 <= condition["fitness"] <= 0.5
-=======
     """Test cases for complex analysis functions with realistic data."""
 
     def setup_method(self):
@@ -687,43 +492,94 @@
 
     def test_analyze_gene_fitness_with_filters(self):
         """Test analyze_gene_fitness with min/max fitness filters."""
-        mock_fitness_data = {
-            "gene": {"locusId": "Atu0001", "sysName": "test", "description": "Test"},
-            "fitness_data": [
-                {"condition": "cond1", "fitness": 1.0},  # Should be included
-                {
-                    "condition": "cond2",
-                    "fitness": -1.0,
-                },  # Should be excluded (below min)
-                {
-                    "condition": "cond3",
-                    "fitness": 0.5,
-                },  # Should be included (within range)
-                {"condition": "cond4", "fitness": 0.2},  # Should be included
-            ],
-        }
-
-        with patch.object(fitness_loader, "get_gene_fitness") as mock_get:
-            mock_get.return_value = mock_fitness_data
-
-            # Filter to only include fitness between 0.0 and 1.0
-            result = analyze_gene_fitness("Atu0001", min_fitness=0.0, max_fitness=1.0)
-
-            analysis = result["analysis"]
-
-            # Should only include conditions with fitness in range [0.0, 1.0]
-            all_conditions = (
-                analysis["conditions_where_gene_is_essential"]
-                + analysis["conditions_where_gene_inhibits_growth"]
-                + analysis["neutral_conditions"]
-            )
-
-            assert (
-                len(all_conditions) == 3
-            )  # cond1, cond3, and cond4 (0.5 is within range)
-            fitness_values = [cond["fitness"] for cond in all_conditions]
-            assert 1.0 in fitness_values
-            assert 0.2 in fitness_values
-            assert 0.5 in fitness_values  # 0.5 should be included
-            assert -1.0 not in fitness_values
->>>>>>> a8abaef8
+        fitness_loader.load_data()
+
+        # Test with a known gene if available
+        if fitness_loader.genes:
+            gene_id = list(fitness_loader.genes.keys())[0]
+            result = analyze_gene_fitness(gene_id, min_fitness=0.0, max_fitness=1.0)
+
+            if "error" not in result:
+                analysis = result["analysis"]
+
+                # Should only include conditions with fitness in range [0.0, 1.0]
+                all_conditions = (
+                    analysis["conditions_where_gene_is_essential"]
+                    + analysis["conditions_where_gene_inhibits_growth"]
+                    + analysis["neutral_conditions"]
+                )
+
+                for condition in all_conditions:
+                    fitness_val = condition["fitness"]
+                    assert 0.0 <= fitness_val <= 1.0
+
+class TestComplexAnalysisFunctions:
+    """Test cases for complex analysis functions with realistic scenarios."""
+
+    def test_find_essential_genes_with_filter(self):
+        """Test find_essential_genes with condition filter."""
+        fitness_loader.load_data()
+
+        result = find_essential_genes(
+            condition_filter="pH", min_fitness_threshold=0.5, limit=3
+        )
+
+        assert isinstance(result, list)
+        # Could be empty if no essential genes found for pH conditions
+        if result:
+            for gene_entry in result:
+                assert "essential_in_conditions" in gene_entry
+                # Check that conditions contain pH filter
+                for condition in gene_entry["essential_in_conditions"]:
+                    condition_name = condition["condition"]
+                    assert "pH" in condition_name or "ph" in condition_name.lower()
+
+    def test_find_growth_inhibitor_genes_with_filter(self):
+        """Test find_growth_inhibitor_genes with condition filter."""
+        fitness_loader.load_data()
+
+        result = find_growth_inhibitor_genes(
+            condition_filter="stress", max_fitness_threshold=-0.5, limit=3
+        )
+
+        assert isinstance(result, list)
+        # Could be empty if no inhibitor genes found for stress conditions
+        if result:
+            for gene_entry in result:
+                assert "inhibits_growth_in_conditions" in gene_entry
+                # Check that conditions contain stress filter
+                for condition in gene_entry["inhibits_growth_in_conditions"]:
+                    condition_name = condition["condition"]
+                    assert "stress" in condition_name.lower()
+
+    def test_gene_fitness_categorization(self):
+        """Test that fitness values are correctly categorized."""
+        fitness_loader.load_data()
+
+        # Test with a gene that has diverse fitness values
+        if fitness_loader.genes:
+            gene_id = list(fitness_loader.genes.keys())[0]
+            result = analyze_gene_fitness(gene_id)
+
+            if "error" not in result:
+                analysis = result["analysis"]
+
+                # Check that categorization logic is working
+                inhibitory = analysis["conditions_where_gene_inhibits_growth"]
+                essential = analysis["conditions_where_gene_is_essential"]
+                neutral = analysis["neutral_conditions"]
+
+                # All should be lists
+                assert isinstance(inhibitory, list)
+                assert isinstance(essential, list)
+                assert isinstance(neutral, list)
+
+                # Check fitness value ranges if conditions exist
+                for condition in inhibitory:
+                    assert condition["fitness"] > 0.5  # Positive = gene inhibits growth
+
+                for condition in essential:
+                    assert condition["fitness"] < -0.5  # Negative = gene is essential
+
+                for condition in neutral:
+                    assert -0.5 <= condition["fitness"] <= 0.5